--- conflicted
+++ resolved
@@ -561,12 +561,8 @@
     qm = QueryManager(stor_mgr, ddl_mgr, dml_mgr)
 
     multi_query = """
-<<<<<<< HEAD
     SELECT dept, MIN(salary), count(*) FROM employees WHERE age > 30 GROUP BY dept HAVING MIN(salary) > 5000 and MAX(age) < 60;
  ;
-=======
-    SELECT * FROM employees WHERE age > 30;
->>>>>>> f09dcef8
     """
 
     try:
